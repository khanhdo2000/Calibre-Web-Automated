--- conflicted
+++ resolved
@@ -261,19 +261,11 @@
 
 #: cps/admin.py:1213
 msgid "Unable to fetch OAuth metadata from URL."
-<<<<<<< HEAD
 msgstr "OAuth-Metadaten können nicht von der URL abgerufen werden."
-
-#: cps/admin.py:1231
-msgid "Unable to fetch OpenID configuration."
-msgstr "OpenID-Konfiguration abrufen ist nicht möglich."
-=======
-msgstr "Laden der OAuth-Metadaten von URL nicht möglich."
 
 #: cps/admin.py:1231
 msgid "Unable to fetch OpenID configuration."
 msgstr "Laden der OpenID-Metadaten nicht möglich."
->>>>>>> 3dc474cd
 
 #: cps/admin.py:1293
 msgid "Logfile Location is not Valid, Please Enter Correct Path"
@@ -584,12 +576,11 @@
 #: cps/admin.py:2283 cps/admin.py:2326
 #, python-format
 msgid "Connection failed: Server returned status code %(code)s"
-<<<<<<< HEAD
 msgstr "Verbindung fehlgeschlagen: Server lieferte den Status-Code %(code)s"
 
 #: cps/admin.py:2285 cps/admin.py:2328
 msgid "Connection failed: Could not connect to server."
-msgstr "Verbindung fehlgeschlagen: Konnte nicht mit dem Server verbinden."
+msgstr "Verbindung fehlgeschlagen: Verbindung zum Server nicht möglich."
 
 #: cps/admin.py:2287 cps/admin.py:2330
 msgid "Connection failed: Request timed out."
@@ -597,22 +588,7 @@
 
 #: cps/admin.py:2289 cps/admin.py:2332
 msgid "Connection failed: Invalid JSON in response."
-msgstr "Verbindung fehlgeschlagen: Invalides JSON in der Antwort."
-=======
-msgstr "Verbindung fehlgeschlagen: Server hat Statsu Code code %(code)s zurückgegeben."
-
-#: cps/admin.py:2285 cps/admin.py:2328
-msgid "Connection failed: Could not connect to server."
-msgstr "Verbindung fehlgeschlagen: Verbindung zum Server nicht möglich."
-
-#: cps/admin.py:2287 cps/admin.py:2330
-msgid "Connection failed: Request timed out."
-msgstr "Verbindung fehlgeschlagen: Anfrage abgelaufen."
-
-#: cps/admin.py:2289 cps/admin.py:2332
-msgid "Connection failed: Invalid JSON in response."
 msgstr "Verbindung fehlgeschlagen: Ungültiges JSON in der Antwort."
->>>>>>> 3dc474cd
 
 #: cps/admin.py:2292 cps/admin.py:2335
 msgid "An unknown error occurred."
@@ -621,20 +597,12 @@
 #: cps/admin.py:2318
 #, python-format
 msgid "Metadata is missing required fields: %(fields)s"
-<<<<<<< HEAD
 msgstr "Den Metadaten fehlen erforderliche Felder: %(fields)s"
-=======
-msgstr "Den Metadaten fehlt ein erforderliches Feld: %(fields)s"
->>>>>>> 3dc474cd
 
 #: cps/admin.py:2323
 #, python-format
 msgid "Metadata URL is valid! Found %(count)s endpoints."
-<<<<<<< HEAD
 msgstr "Metadaten-URL ist gültig! %(count)s Endpunkte gefunden."
-=======
-msgstr "Die Metadaten-URL ist gültig! %(count)s Endpunkte gefunden."
->>>>>>> 3dc474cd
 
 #: cps/constants.py:207
 msgid "Czech"
@@ -918,11 +886,7 @@
 #: cps/editbooks.py:106
 #, fuzzy
 msgid "Missing or invalid book id for format upload"
-<<<<<<< HEAD
-msgstr "Fehlende oder ungültige Bücher-ID für den Upload"
-=======
 msgstr "Fehlende oder ungültige Buch-ID für den Upload des Formats."
->>>>>>> 3dc474cd
 
 #: cps/editbooks.py:131 cps/editbooks.py:151 cps/templates/book_edit.html:53
 #: cps/templates/layout.html:148
@@ -1319,12 +1283,7 @@
 
 #: cps/oauth_bb.py:125
 msgid "Login failed: User profile from provider is incomplete."
-<<<<<<< HEAD
-msgstr ""
-"Anmeldung fehlgeschlagen: Benutzerprofil vom Anbieter ist nicht komplett."
-=======
 msgstr "Anmeldung fehlgeschlagen: Benutzerprofil des Anbieters ist unvollständig."
->>>>>>> 3dc474cd
 
 #: cps/oauth_bb.py:212 cps/remotelogin.py:149
 #, python-format
@@ -1564,11 +1523,7 @@
 
 #: cps/render_template.py:106
 msgid "Show Duplicate Books"
-<<<<<<< HEAD
 msgstr "Zeige Bücherduplikate"
-=======
-msgstr "Zeige Duplikate"
->>>>>>> 3dc474cd
 
 #: cps/search.py:40 cps/search.py:427 cps/templates/book_edit.html:256
 #: cps/templates/feed.xml:34 cps/templates/index.xml:12
@@ -1672,11 +1627,7 @@
 
 #: cps/shelf.py:215
 msgid "Sorry you are not allowed to edit this shelf"
-<<<<<<< HEAD
 msgstr "Entschuldige, die Berechtigung das Bücherregal zu editieren fehlt"
-=======
-msgstr "Sie dürfen dieses Bücherregal nicht bearbeiten"
->>>>>>> 3dc474cd
 
 #: cps/shelf.py:217
 msgid "Edit a shelf"
